#include "vast/program.h"

#include <cstdlib>
#include <iostream>
#include "vast/archive.h"
#include "vast/exception.h"
#include "vast/config.h"
#include "vast/console.h"
#include "vast/file_system.h"
#include "vast/id_tracker.h"
#include "vast/index.h"
#include "vast/ingestor.h"
#include "vast/logger.h"
#include "vast/receiver.h"
#include "vast/schema.h"
#include "vast/schema_manager.h"
#include "vast/search.h"
#include "vast/system_monitor.h"
#include "vast/detail/type_manager.h"
#include "vast/util/profiler.h"

#ifdef VAST_HAVE_BROCCOLI
#include "vast/util/broccoli.h"
#endif

using namespace cppa;

<<<<<<< HEAD
namespace vast {
=======
program::program(configuration const& config)
  : config_{config},
    server_{! config_.check("console-actor")}
{
}

bool program::run()
{
  if (! start())
    return false;

  bool done = false;
  do_receive(
      on(atom("system"), atom("key"), arg_match) >> [&](char key)
      {
        switch (key)
        {
          default:
          {
            std::string desc;
            if (key == '\n')
              desc = "<enter>";
            else if (key == ' ')
              desc = "<space>";
            else
              desc = std::string{"'"} + key + "'";
            VAST_LOG_ACTOR_VERBOSE(
                "program", "got invalid key " << desc << " (press Q to quit)");
          }
          break;
          case 'Q':
            done = true;
            break;
        }
      },
      on(atom("system"), atom("signal"), arg_match) >> [&](int signal)
      {
        VAST_LOG_ACTOR_VERBOSE("program", "received signal " << signal);
        if (signal == SIGINT || signal == SIGTERM)
          done = true;
      },
      others() >> [=]
      {
        VAST_LOG_ACTOR_ERROR("program", "received unexpected message from @" <<
                           self->last_sender()->id() << ": " <<
                           to_string(self->last_dequeued()));
      })
  .until(gref(done));

  stop();
  await_all_others_done();
  cppa::shutdown();
  vast::shutdown();

  return true;
}
>>>>>>> bfee2763

program::program(configuration const& config)
  : config_{config}
{
  path vast_dir = string(config_.get("directory"));
  if (! exists(vast_dir))
    if (! mkdir(vast_dir))
      quit(exit_reason::user_defined);

  logger::instance()->init(
      static_cast<logger::level>(config_.as<uint32_t>("log.console-verbosity")),
      static_cast<logger::level>(config_.as<uint32_t>("log.file-verbosity")),
      config_.check("log.function-names"),
      vast_dir / "log");

  VAST_LOG_VERBOSE(" _   _____   __________");
  VAST_LOG_VERBOSE("| | / / _ | / __/_  __/");
  VAST_LOG_VERBOSE("| |/ / __ |_\\ \\  / / ");
  VAST_LOG_VERBOSE("|___/_/ |_/___/ /_/  " << VAST_VERSION);
  VAST_LOG_VERBOSE("");

  // FIXME: We call the type manager here because it is not thread-safe and
  // later invocations would lead to reaces. The call creates the singleton
  // and announces the known types during initialize(). Thereafter, the type
  // manager can only tolerate const access. We may need to figure out a
  // cleaner way to handle this shared state.
  size_t n_types = 0;
  detail::type_manager::instance()->each(
      [&](global_type_info const&) { ++n_types; });
  VAST_LOG_DEBUG("type manager announced " << n_types << " types");
}

<<<<<<< HEAD
void program::act()
{
  path vast_dir = string(config_.get("directory"));
  try
  {
    system_monitor_ = spawn<system_monitor, detached+linked>(self);
    send(system_monitor_, atom("act"));

=======
  VAST_LOG_ACTOR_VERBOSE("program", "spawned");

  try
  {
>>>>>>> bfee2763
    if (config_.check("profile"))
    {
      auto ms = config_.as<unsigned>("profile");
      profiler_ = spawn<util::profiler, linked>(
          to_string(vast_dir / "log"), std::chrono::seconds(ms));
      if (config_.check("profile-cpu"))
        send(profiler_, atom("start"), atom("perftools"), atom("cpu"));
      if (config_.check("profile-heap"))
        send(profiler_, atom("start"), atom("perftools"), atom("heap"));
      send(profiler_, atom("start"), atom("rusage"));
    }

    schema_manager_ = spawn<schema_manager, linked>();
    if (config_.check("schema.file"))
    {
      send(schema_manager_, atom("load"), config_.get("schema.file"));
      if (config_.check("schema.print"))
      {
        sync_send(schema_manager_, atom("schema")).then(
            on_arg_match >> [](schema const& s)
            {
              std::cout << to_string(s);
            });
        quit();
      }
    }

    auto tracker_host = config_.get("tracker.host");
    auto tracker_port = config_.as<unsigned>("tracker.port");
    if (config_.check("tracker-actor") || config_.check("all-server"))
    {
      tracker_ = spawn<id_tracker, linked>(to_string(vast_dir / "id"));
      VAST_LOG_ACTOR_VERBOSE("publishes tracker at " <<
                           tracker_host << ':' << tracker_port);
      publish(tracker_, tracker_port, tracker_host.c_str());
    }
    else
    {
      VAST_LOG_ACTOR_VERBOSE("connects to tracker at " <<
                           tracker_host << ':' << tracker_port);
      tracker_ = remote_actor(tracker_host, tracker_port);
    }

    auto archive_host = config_.get("archive.host");
    auto archive_port = config_.as<unsigned>("archive.port");
    if (config_.check("archive-actor") || config_.check("all-server"))
    {
      archive_ = spawn<archive, linked>(
          to_string(vast_dir / "archive"),
          config_.as<size_t>("archive.max-segments"));
      send(archive_, atom("init"));
      VAST_LOG_ACTOR_VERBOSE("publishes archive at " <<
                           archive_host << ':' << archive_port);
      publish(archive_, archive_port, archive_host.c_str());
    }
    else
    {
<<<<<<< HEAD
      VAST_LOG_ACTOR_VERBOSE("connects to tracker at " <<
                           tracker_host << ':' << tracker_port);
=======
      VAST_LOG_ACTOR_VERBOSE("program", "connects to acrhive at " <<
                           archive_host << ':' << archive_port);
>>>>>>> bfee2763
      archive_ = remote_actor(archive_host, archive_port);
    }

    auto index_host = config_.get("index.host");
    auto index_port = config_.as<unsigned>("index.port");
    if (config_.check("index-actor") || config_.check("all-server"))
    {
      index_ = spawn<index, linked>(vast_dir / "index");
      VAST_LOG_ACTOR_VERBOSE("publishes index " <<
                           index_host << ':' << index_port);
      publish(index_, index_port, index_host.c_str());
    }
    else
    {
      VAST_LOG_ACTOR_VERBOSE("connects to index at " <<
                           index_host << ":" << index_port);
      index_ = remote_actor(index_host, index_port);
    }

    auto receiver_host = config_.get("receiver.host");
    auto receiver_port = config_.as<unsigned>("receiver.port");
    if (config_.check("archive-actor")
        || config_.check("index-actor")
        || config_.check("all-server"))
    {
      receiver_ = spawn<receiver, linked>(tracker_, archive_, index_);
      VAST_LOG_ACTOR_VERBOSE("publishes receiver at " <<
                           receiver_host << ':' << receiver_port);
      publish(receiver_, receiver_port, receiver_host.c_str());
    }
    else
    {
      VAST_LOG_ACTOR_VERBOSE("connects to receiver at " <<
                           receiver_host << ":" << receiver_port);
      receiver_ = remote_actor(receiver_host, receiver_port);
    }

    if (config_.check("ingestor-actor"))
    {
      ingestor_ = spawn<ingestor, linked>(receiver_,
          config_.as<size_t>("ingest.max-events-per-chunk"),
          config_.as<size_t>("ingest.max-segment-size") * 1000000,
          config_.as<size_t>("ingest.batch-size"));

#ifdef VAST_HAVE_BROCCOLI
      util::broccoli::init(config_.check("broccoli-messages"),
                           config_.check("broccoli-calltrace"));
      if (config_.check("ingest.broccoli-events"))
      {
        auto host = config_.get("ingest.broccoli-host");
        auto port = config_.as<unsigned>("ingest.broccoli-port");
        auto events =
          config_.as<std::vector<std::string>>("ingest.broccoli-events");
        send(ingestor_,
             atom("ingest"), atom("broccoli"),
             host, port,
             std::move(events));
      }
#endif

      if (config_.check("ingest.file-names"))
      {
        auto type = config_.get("ingest.file-type");
        auto files = config_.as<std::vector<std::string>>("ingest.file-names");
        for (auto& file : files)
        {
          if (exists(string(file)))
            send(ingestor_, atom("ingest"), type, file);
          else
            VAST_LOG_ACTOR_ERROR("program",
                               "could not find file to ingest: " << file);
        }
      }

      send(ingestor_, atom("run"));
    }

    auto search_host = config_.get("search.host");
    auto search_port = config_.as<unsigned>("search.port");
    if (config_.check("search-actor") || config_.check("all-server"))
    {
      search_ = spawn<search, linked>(archive_, index_, schema_manager_);
      VAST_LOG_ACTOR_VERBOSE("publishes search at " <<
                       search_host << ':' << search_port);
      publish(search_, search_port, search_host.c_str());
    }

    if (! server_)
    {
      VAST_LOG_ACTOR_VERBOSE("connects to search at " <<
                           search_host << ":" << search_port);
      search_ = remote_actor(search_host, search_port);
      console_ = spawn<console, detached>(search_);
    }
<<<<<<< HEAD
=======

    auto key_receiver = server_ ? self : console_;
    system_monitor_ = spawn<system_monitor, detached>(key_receiver, self);
    send(system_monitor_, atom("act"));

    return true;
>>>>>>> bfee2763
  }
  catch (network_error const& e)
  {
    VAST_LOG_ACTOR_ERROR("encountered network error: " << e.what());
  }

  become(
      on(atom("system"), atom("key"), arg_match) >> [&](char key)
      {
        switch (key)
        {
          default:
            {
              std::string desc;
              if (key == '\n')
                desc = "<enter>";
              else if (key == ' ')
                desc = "<space>";
              else
                desc = std::string{"'"} + key + "'";
              VAST_LOG_ACTOR_VERBOSE(
                  "got invalid key " << desc << " (press Q to quit)");
            }
            break;
          case 'Q':
            quit();
            break;
        }
      },
      on(atom("system"), atom("signal"), arg_match) >> [&](int signal)
      {
        VAST_LOG_ACTOR_VERBOSE("received signal " << signal);
        if (signal == SIGINT || signal == SIGTERM)
          quit();
      },
      others() >> [=]
      {
        VAST_LOG_ACTOR_ERROR("received unexpected message from @" <<
                             self->last_sender()->id() << ": " <<
                             to_string(self->last_dequeued()));
      });
}

char const* program::description() const
{
<<<<<<< HEAD
  return "program";
=======
  auto kill = make_any_tuple(atom("kill"));

  if (system_monitor_)
    system_monitor_ << kill;

  if (console_)
    console_ << kill;

  if (config_.check("search-actor") || config_.check("all-server"))
    search_ << kill;

  if (config_.check("ingestor-actor"))
    ingestor_ << kill;

  if (config_.check("archive-actor") ||
      config_.check("index-actor") ||
      config_.check("all-server"))
    receiver_ << kill;

  if (config_.check("index-actor") || config_.check("all-server"))
    index_ << kill;

  if (config_.check("archive-actor") || config_.check("all-server"))
    archive_ << kill;

  if (config_.check("tracker-actor") || config_.check("all-server"))
    tracker_ << kill;

  if (schema_manager_)
    schema_manager_ << kill;

  if (profiler_)
    profiler_ << kill;
>>>>>>> bfee2763
}

} // namespace vast<|MERGE_RESOLUTION|>--- conflicted
+++ resolved
@@ -25,69 +25,11 @@
 
 using namespace cppa;
 
-<<<<<<< HEAD
 namespace vast {
-=======
+
 program::program(configuration const& config)
   : config_{config},
     server_{! config_.check("console-actor")}
-{
-}
-
-bool program::run()
-{
-  if (! start())
-    return false;
-
-  bool done = false;
-  do_receive(
-      on(atom("system"), atom("key"), arg_match) >> [&](char key)
-      {
-        switch (key)
-        {
-          default:
-          {
-            std::string desc;
-            if (key == '\n')
-              desc = "<enter>";
-            else if (key == ' ')
-              desc = "<space>";
-            else
-              desc = std::string{"'"} + key + "'";
-            VAST_LOG_ACTOR_VERBOSE(
-                "program", "got invalid key " << desc << " (press Q to quit)");
-          }
-          break;
-          case 'Q':
-            done = true;
-            break;
-        }
-      },
-      on(atom("system"), atom("signal"), arg_match) >> [&](int signal)
-      {
-        VAST_LOG_ACTOR_VERBOSE("program", "received signal " << signal);
-        if (signal == SIGINT || signal == SIGTERM)
-          done = true;
-      },
-      others() >> [=]
-      {
-        VAST_LOG_ACTOR_ERROR("program", "received unexpected message from @" <<
-                           self->last_sender()->id() << ": " <<
-                           to_string(self->last_dequeued()));
-      })
-  .until(gref(done));
-
-  stop();
-  await_all_others_done();
-  cppa::shutdown();
-  vast::shutdown();
-
-  return true;
-}
->>>>>>> bfee2763
-
-program::program(configuration const& config)
-  : config_{config}
 {
   path vast_dir = string(config_.get("directory"));
   if (! exists(vast_dir))
@@ -117,21 +59,11 @@
   VAST_LOG_DEBUG("type manager announced " << n_types << " types");
 }
 
-<<<<<<< HEAD
 void program::act()
 {
   path vast_dir = string(config_.get("directory"));
   try
   {
-    system_monitor_ = spawn<system_monitor, detached+linked>(self);
-    send(system_monitor_, atom("act"));
-
-=======
-  VAST_LOG_ACTOR_VERBOSE("program", "spawned");
-
-  try
-  {
->>>>>>> bfee2763
     if (config_.check("profile"))
     {
       auto ms = config_.as<unsigned>("profile");
@@ -189,13 +121,8 @@
     }
     else
     {
-<<<<<<< HEAD
-      VAST_LOG_ACTOR_VERBOSE("connects to tracker at " <<
-                           tracker_host << ':' << tracker_port);
-=======
-      VAST_LOG_ACTOR_VERBOSE("program", "connects to acrhive at " <<
+      VAST_LOG_ACTOR_VERBOSE("connects to archive at " <<
                            archive_host << ':' << archive_port);
->>>>>>> bfee2763
       archive_ = remote_actor(archive_host, archive_port);
     }
 
@@ -290,15 +217,10 @@
       search_ = remote_actor(search_host, search_port);
       console_ = spawn<console, detached>(search_);
     }
-<<<<<<< HEAD
-=======
-
-    auto key_receiver = server_ ? self : console_;
-    system_monitor_ = spawn<system_monitor, detached>(key_receiver, self);
+
+    system_monitor_ = 
+      spawn<system_monitor, detached+linked>(server_ ? self : console_, self);
     send(system_monitor_, atom("act"));
-
-    return true;
->>>>>>> bfee2763
   }
   catch (network_error const& e)
   {
@@ -344,43 +266,7 @@
 
 char const* program::description() const
 {
-<<<<<<< HEAD
   return "program";
-=======
-  auto kill = make_any_tuple(atom("kill"));
-
-  if (system_monitor_)
-    system_monitor_ << kill;
-
-  if (console_)
-    console_ << kill;
-
-  if (config_.check("search-actor") || config_.check("all-server"))
-    search_ << kill;
-
-  if (config_.check("ingestor-actor"))
-    ingestor_ << kill;
-
-  if (config_.check("archive-actor") ||
-      config_.check("index-actor") ||
-      config_.check("all-server"))
-    receiver_ << kill;
-
-  if (config_.check("index-actor") || config_.check("all-server"))
-    index_ << kill;
-
-  if (config_.check("archive-actor") || config_.check("all-server"))
-    archive_ << kill;
-
-  if (config_.check("tracker-actor") || config_.check("all-server"))
-    tracker_ << kill;
-
-  if (schema_manager_)
-    schema_manager_ << kill;
-
-  if (profiler_)
-    profiler_ << kill;
->>>>>>> bfee2763
 }
 
 } // namespace vast