/******************************************************************************
 *                    _   _____   __________                                  *
 *                   | | / / _ | / __/_  __/     Visibility                   *
 *                   | |/ / __ |_\ \  / /          Across                     *
 *                   |___/_/ |_/___/ /_/       Space and Time                 *
 *                                                                            *
 * This file is part of VAST. It is subject to the license terms in the       *
 * LICENSE file found in the top-level directory of this distribution and at  *
 * http://vast.io/license. No part of VAST, including this file, may be       *
 * copied, modified, propagated, or distributed except according to the terms *
 * contained in the LICENSE file.                                             *
 ******************************************************************************/

#ifndef VAST_FORMAT_WRITER_HPP
#define VAST_FORMAT_WRITER_HPP

#include <vector>

#include "vast/error.hpp"
#include "vast/event.hpp"
#include "vast/expected.hpp"

namespace vast::format {

/// Base class for writers.
template <class Derived>
class writer {
public:
  /// Writes events according to a specific format.
  /// @param xs The batch of events to write.
  /// @returns `no_error` on success.
  expected<void> write(const std::vector<event>& xs) {
    for (auto& x : xs) {
      auto r = static_cast<Derived*>(this)->process(x);
      if (!r)
        return r;
    }
    return no_error;
  }

<<<<<<< HEAD
  /// Writes an event according to a specific format.
  /// @param x The single events to write.
  /// @returns `no_error` on success.
  expected<void> write(const event& x) {
    return static_cast<Derived*>(this)->process(x);
=======
  expected<void> write(const event& e) {
    auto i = std::ostreambuf_iterator<char>(*out_);
    if (!printer_.print(i, e))
      return make_error(ec::print_error, "failed to print event:", e);
    *out_ << '\n';
    return {};
>>>>>>> 0a1008ef
  }

  /// Implemented by derived classes in case the flush operation is different
  /// from a no-op.
  /// @returns `no_error` on success.
  expected<void> flush() {
    return no_error;
  }
};

} // namespace vast::format

#endif
<|MERGE_RESOLUTION|>--- conflicted
+++ resolved
@@ -14,7 +14,9 @@
 #ifndef VAST_FORMAT_WRITER_HPP
 #define VAST_FORMAT_WRITER_HPP
 
-#include <vector>
+#include <iterator>
+#include <memory>
+#include <ostream>
 
 #include "vast/error.hpp"
 #include "vast/event.hpp"
@@ -22,44 +24,35 @@
 
 namespace vast::format {
 
-/// Base class for writers.
-template <class Derived>
+/// A generic event writer.
+template <class Printer>
 class writer {
 public:
-  /// Writes events according to a specific format.
-  /// @param xs The batch of events to write.
-  /// @returns `no_error` on success.
-  expected<void> write(const std::vector<event>& xs) {
-    for (auto& x : xs) {
-      auto r = static_cast<Derived*>(this)->process(x);
-      if (!r)
-        return r;
-    }
-    return no_error;
+  writer() = default;
+
+  /// Constructs a generic writer.
+  /// @param out The stream where to write to
+  explicit writer(std::unique_ptr<std::ostream> out) : out_{std::move(out)} {
   }
 
-<<<<<<< HEAD
-  /// Writes an event according to a specific format.
-  /// @param x The single events to write.
-  /// @returns `no_error` on success.
-  expected<void> write(const event& x) {
-    return static_cast<Derived*>(this)->process(x);
-=======
   expected<void> write(const event& e) {
     auto i = std::ostreambuf_iterator<char>(*out_);
     if (!printer_.print(i, e))
       return make_error(ec::print_error, "failed to print event:", e);
     *out_ << '\n';
     return {};
->>>>>>> 0a1008ef
   }
 
-  /// Implemented by derived classes in case the flush operation is different
-  /// from a no-op.
-  /// @returns `no_error` on success.
   expected<void> flush() {
-    return no_error;
+    out_->flush();
+    if (!*out_)
+      return make_error(ec::format_error, "failed to flush");
+    return {};
   }
+
+private:
+  std::unique_ptr<std::ostream> out_;
+  Printer printer_;
 };
 
 } // namespace vast::format
